--- conflicted
+++ resolved
@@ -1,4 +1,3 @@
-<<<<<<< HEAD
 ## 2.1.1-dev
 
 * Bump dependencies
@@ -33,11 +32,10 @@
 There is a new convenience import, `package:glob/list_local_fs.dart` which
 provides the old methods as extensions, and automatically passes a
 `LocalFileSystem`.
-=======
+
 ## 1.2.1
 
 * Add an empty list_local_fs.dart to ease upgrade from 1x to 2x
->>>>>>> 5d3d5127
 
 ## 1.2.0
 
